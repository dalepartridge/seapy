--- conflicted
+++ resolved
@@ -651,11 +651,7 @@
         # Get the grid locations from the data locations
         subsurface_values = True
         depth = np.atleast_1d(depth)[region_list]
-<<<<<<< HEAD
-        (k, j, i) = grid.ijk((lon, lat, depth),depth_adjust=True)
-=======
         (k, j, i) = grid.ijk((lon, lat, depth), depth_adjust)
->>>>>>> c6af4e2e
 
     # Sub-select only the points that lie on our grid
     valid_list = np.where((~i.mask * ~j.mask * ~k.mask) == True)
